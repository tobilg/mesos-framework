
*.log

node_modules

npm-debug.log*
.npm
.node_repl_history

.DS_Store

.idea/
<<<<<<< HEAD
=======

>>>>>>> 0469b7c2
coverage/<|MERGE_RESOLUTION|>--- conflicted
+++ resolved
@@ -10,8 +10,5 @@
 .DS_Store
 
 .idea/
-<<<<<<< HEAD
-=======
 
->>>>>>> 0469b7c2
 coverage/